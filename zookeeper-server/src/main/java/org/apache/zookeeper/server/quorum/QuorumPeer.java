/**
 * Licensed to the Apache Software Foundation (ASF) under one
 * or more contributor license agreements.  See the NOTICE file
 * distributed with this work for additional information
 * regarding copyright ownership.  The ASF licenses this file
 * to you under the Apache License, Version 2.0 (the
 * "License"); you may not use this file except in compliance
 * with the License.  You may obtain a copy of the License at
 * <p>
 * http://www.apache.org/licenses/LICENSE-2.0
 * <p>
 * Unless required by applicable law or agreed to in writing, software
 * distributed under the License is distributed on an "AS IS" BASIS,
 * WITHOUT WARRANTIES OR CONDITIONS OF ANY KIND, either express or implied.
 * See the License for the specific language governing permissions and
 * limitations under the License.
 */
package org.apache.zookeeper.server.quorum;

import org.apache.zookeeper.KeeperException.BadArgumentsException;
import org.apache.zookeeper.common.AtomicFileWritingIdiom;
import org.apache.zookeeper.common.AtomicFileWritingIdiom.WriterStatement;
import org.apache.zookeeper.common.QuorumX509Util;
import org.apache.zookeeper.common.Time;
import org.apache.zookeeper.common.X509Exception;
import org.apache.zookeeper.jmx.MBeanRegistry;
import org.apache.zookeeper.jmx.ZKMBeanInfo;
import org.apache.zookeeper.server.ServerCnxnFactory;
import org.apache.zookeeper.server.ZKDatabase;
import org.apache.zookeeper.server.ZooKeeperServer;
import org.apache.zookeeper.server.ZooKeeperThread;
import org.apache.zookeeper.server.admin.AdminServer;
import org.apache.zookeeper.server.admin.AdminServer.AdminServerException;
import org.apache.zookeeper.server.admin.AdminServerFactory;
import org.apache.zookeeper.server.persistence.FileTxnSnapLog;
import org.apache.zookeeper.server.quorum.QuorumPeerConfig.ConfigException;
import org.apache.zookeeper.server.quorum.auth.*;
import org.apache.zookeeper.server.quorum.flexible.QuorumMaj;
import org.apache.zookeeper.server.quorum.flexible.QuorumVerifier;
import org.apache.zookeeper.server.util.ConfigUtils;
import org.apache.zookeeper.server.util.ZxidUtils;
import org.slf4j.Logger;
import org.slf4j.LoggerFactory;

import javax.security.sasl.SaslException;
import java.io.*;
import java.net.*;
import java.nio.ByteBuffer;
import java.util.*;
import java.util.Map.Entry;
import java.util.concurrent.atomic.AtomicInteger;
import java.util.concurrent.atomic.AtomicReference;

import static org.apache.zookeeper.common.NetUtils.formatInetAddr;

/**
 * This class manages the quorum protocol. There are three states this server
 * can be in:
 * <ol>
 * <li>Leader election - each server will elect a leader (proposing itself as a
 * leader initially).</li>
 * <li>Follower - the server will synchronize with the leader and replicate any
 * transactions.</li>
 * <li>Leader - the server will process requests and forward them to followers.
 * A majority of followers must log the request before it can be accepted.
 * </ol>
 *
 * This class will setup a datagram socket that will always respond with its
 * view of the current leader. The response will take the form of:
 *
 * <pre>
 * int xid;
 *
 * long myid;
 *
 * long leader_id;
 *
 * long leader_zxid;
 * </pre>
 *
 * The request for the current leader will consist solely of an xid: int xid;
 */
public class QuorumPeer extends ZooKeeperThread implements QuorumStats.Provider {
    private static final Logger LOG = LoggerFactory.getLogger(QuorumPeer.class);

    private QuorumBean jmxQuorumBean;
    LocalPeerBean jmxLocalPeerBean;
    private Map<Long, RemotePeerBean> jmxRemotePeerBean;
    LeaderElectionBean jmxLeaderElectionBean;

    // The QuorumCnxManager is held through an AtomicReference to ensure cross-thread visibility
    // of updates; see the implementation comment at setLastSeenQuorumVerifier().
    private AtomicReference<QuorumCnxManager> qcmRef = new AtomicReference<>();

    QuorumAuthServer authServer;
    QuorumAuthLearner authLearner;

    /**
     * ZKDatabase is a top level member of quorumpeer
     * which will be used in all the zookeeperservers
     * instantiated later. Also, it is created once on
     * bootup and only thrown away in case of a truncate
     * message from the leader
     */
    private ZKDatabase zkDb;

    public static final class AddressTuple {
        public final InetSocketAddress quorumAddr;
        public final InetSocketAddress electionAddr;
        public final InetSocketAddress clientAddr;

        public AddressTuple(InetSocketAddress quorumAddr, InetSocketAddress electionAddr, InetSocketAddress clientAddr) {
            this.quorumAddr = quorumAddr;
            this.electionAddr = electionAddr;
            this.clientAddr = clientAddr;
        }
    }

    public static class QuorumServer {
        public InetSocketAddress addr = null;

        public InetSocketAddress electionAddr = null;

        public InetSocketAddress clientAddr = null;

        public long id;

        public String hostname;

        public LearnerType type = LearnerType.PARTICIPANT;

        private List<InetSocketAddress> myAddrs;

        public QuorumServer(long id, InetSocketAddress addr,
                            InetSocketAddress electionAddr, InetSocketAddress clientAddr) {
            this(id, addr, electionAddr, clientAddr, LearnerType.PARTICIPANT);
        }

        public QuorumServer(long id, InetSocketAddress addr,
                            InetSocketAddress electionAddr) {
            this(id, addr, electionAddr, (InetSocketAddress) null, LearnerType.PARTICIPANT);
        }

        // VisibleForTesting
        public QuorumServer(long id, InetSocketAddress addr) {
            this(id, addr, (InetSocketAddress) null, (InetSocketAddress) null, LearnerType.PARTICIPANT);
        }

        public long getId() {
            return id;
        }

        /**
         * Performs a DNS lookup for server address and election address.
         *
         * If the DNS lookup fails, this.addr and electionAddr remain
         * unmodified.
         */
        public void recreateSocketAddresses() {
            if (this.addr == null) {
                LOG.warn("Server address has not been initialized");
                return;
            }
            if (this.electionAddr == null) {
                LOG.warn("Election address has not been initialized");
                return;
            }
            String host = this.addr.getHostString();
            InetAddress address = null;
            try {
                address = InetAddress.getByName(host);
            } catch (UnknownHostException ex) {
                LOG.warn("Failed to resolve address: {}", host, ex);
                return;
            }
            LOG.debug("Resolved address for {}: {}", host, address);
            int port = this.addr.getPort();
            this.addr = new InetSocketAddress(address, port);
            port = this.electionAddr.getPort();
            this.electionAddr = new InetSocketAddress(address, port);
        }

        private void setType(String s) throws ConfigException {
            if (s.toLowerCase().equals("observer")) {
                type = LearnerType.OBSERVER;
            } else if (s.toLowerCase().equals("participant")) {
                type = LearnerType.PARTICIPANT;
            } else {
                throw new ConfigException("Unrecognised peertype: " + s);
            }
        }

        private static final String wrongFormat = " does not have the form server_config or server_config;client_config" +
                " where server_config is host:port:port or host:port:port:type and client_config is port or host:port";

        public QuorumServer(long sid, String addressStr) throws ConfigException {
            // LOG.warn("sid = " + sid + " addressStr = " + addressStr);
            this.id = sid;
            String serverClientParts[] = addressStr.split(";");
            String serverParts[] = ConfigUtils.getHostAndPort(serverClientParts[0]);
            if ((serverClientParts.length > 2) || (serverParts.length < 3)
                    || (serverParts.length > 4)) {
                throw new ConfigException(addressStr + wrongFormat);
            }

            if (serverClientParts.length == 2) {
                //LOG.warn("ClientParts: " + serverClientParts[1]);
                String clientParts[] = ConfigUtils.getHostAndPort(serverClientParts[1]);
                if (clientParts.length > 2) {
                    throw new ConfigException(addressStr + wrongFormat);
                }

                // is client_config a host:port or just a port
                hostname = (clientParts.length == 2) ? clientParts[0] : "0.0.0.0";
                try {
                    clientAddr = new InetSocketAddress(hostname,
                            Integer.parseInt(clientParts[clientParts.length - 1]));
                    //LOG.warn("Set clientAddr to " + clientAddr);
                } catch (NumberFormatException e) {
                    throw new ConfigException("Address unresolved: " + hostname + ":" + clientParts[clientParts.length - 1]);
                }
            }

            // server_config should be either host:port:port or host:port:port:type
            try {
                addr = new InetSocketAddress(serverParts[0],
                        Integer.parseInt(serverParts[1]));
            } catch (NumberFormatException e) {
                throw new ConfigException("Address unresolved: " + serverParts[0] + ":" + serverParts[1]);
            }
            try {
                electionAddr = new InetSocketAddress(serverParts[0],
                        Integer.parseInt(serverParts[2]));
            } catch (NumberFormatException e) {
                throw new ConfigException("Address unresolved: " + serverParts[0] + ":" + serverParts[2]);
            }

            if (addr.getPort() == electionAddr.getPort()) {
                throw new ConfigException(
                        "Client and election port must be different! Please update the configuration file on server." + sid);
            }

            if (serverParts.length == 4) {
                setType(serverParts[3]);
            }

            this.hostname = serverParts[0];

            setMyAddrs();
        }

        public QuorumServer(long id, InetSocketAddress addr,
                            InetSocketAddress electionAddr, LearnerType type) {
            this(id, addr, electionAddr, (InetSocketAddress) null, type);
        }

        public QuorumServer(long id, InetSocketAddress addr,
                            InetSocketAddress electionAddr, InetSocketAddress clientAddr, LearnerType type) {
            this.id = id;
            this.addr = addr;
            this.electionAddr = electionAddr;
            this.type = type;
            this.clientAddr = clientAddr;

            setMyAddrs();
        }

        private void setMyAddrs() {
            this.myAddrs = new ArrayList<InetSocketAddress>();
            this.myAddrs.add(this.addr);
            this.myAddrs.add(this.clientAddr);
            this.myAddrs.add(this.electionAddr);
            this.myAddrs = excludedSpecialAddresses(this.myAddrs);
        }

        private static String delimitedHostString(InetSocketAddress addr) {
            String host = addr.getHostString();
            if (host.contains(":")) {
                return "[" + host + "]";
            } else {
                return host;
            }
        }

        public String toString() {
            StringWriter sw = new StringWriter();
            //addr should never be null, but just to make sure
            if (addr != null) {
                sw.append(delimitedHostString(addr));
                sw.append(":");
                sw.append(String.valueOf(addr.getPort()));
            }
            if (electionAddr != null) {
                sw.append(":");
                sw.append(String.valueOf(electionAddr.getPort()));
            }
            if (type == LearnerType.OBSERVER) sw.append(":observer");
            else if (type == LearnerType.PARTICIPANT) sw.append(":participant");
            if (clientAddr != null) {
                sw.append(";");
                sw.append(delimitedHostString(clientAddr));
                sw.append(":");
                sw.append(String.valueOf(clientAddr.getPort()));
            }
            return sw.toString();
        }

        public int hashCode() {
            assert false : "hashCode not designed";
            return 42; // any arbitrary constant will do
        }

        private boolean checkAddressesEqual(InetSocketAddress addr1, InetSocketAddress addr2) {
            if ((addr1 == null && addr2 != null) ||
                    (addr1 != null && addr2 == null) ||
                    (addr1 != null && addr2 != null && !addr1.equals(addr2))) return false;
            return true;
        }

        public boolean equals(Object o) {
            if (!(o instanceof QuorumServer)) return false;
            QuorumServer qs = (QuorumServer) o;
            if ((qs.id != id) || (qs.type != type)) return false;
            if (!checkAddressesEqual(addr, qs.addr)) return false;
            if (!checkAddressesEqual(electionAddr, qs.electionAddr)) return false;
            if (!checkAddressesEqual(clientAddr, qs.clientAddr)) return false;
            return true;
        }

        public void checkAddressDuplicate(QuorumServer s) throws BadArgumentsException {
            List<InetSocketAddress> otherAddrs = new ArrayList<InetSocketAddress>();
            otherAddrs.add(s.addr);
            otherAddrs.add(s.clientAddr);
            otherAddrs.add(s.electionAddr);
            otherAddrs = excludedSpecialAddresses(otherAddrs);

            for (InetSocketAddress my : this.myAddrs) {

                for (InetSocketAddress other : otherAddrs) {
                    if (my.equals(other)) {
                        String error = String.format("%s of server.%d conflicts %s of server.%d", my, this.id, other, s.id);
                        throw new BadArgumentsException(error);
                    }
                }
            }
        }

        private List<InetSocketAddress> excludedSpecialAddresses(List<InetSocketAddress> addrs) {
            List<InetSocketAddress> included = new ArrayList<InetSocketAddress>();
            InetAddress wcAddr = new InetSocketAddress(0).getAddress();

            for (InetSocketAddress addr : addrs) {
                if (addr == null) {
                    continue;
                }
                InetAddress inetaddr = addr.getAddress();

                if (inetaddr == null ||
                        inetaddr.equals(wcAddr) || // wildCard address(0.0.0.0)
                        inetaddr.isLoopbackAddress()) { // loopback address(localhost/127.0.0.1)
                    continue;
                }
                included.add(addr);
            }
            return included;
        }
    }


    public enum ServerState {
        LOOKING, FOLLOWING, LEADING, OBSERVING;
    }

    /*
     * A peer can either be participating, which implies that it is willing to
     * both vote in instances of consensus and to elect or become a Leader, or
     * it may be observing in which case it isn't.
     *
     * We need this distinction to decide which ServerState to move to when
     * conditions change (e.g. which state to become after LOOKING).
     */
    public enum LearnerType {
        PARTICIPANT, OBSERVER;
    }

    /*
     * To enable observers to have no identifier, we need a generic identifier
     * at least for QuorumCnxManager. We use the following constant to as the
     * value of such a generic identifier.
     */

    static final long OBSERVER_ID = Long.MAX_VALUE;

    /*
     * Record leader election time
     */
    public long start_fle, end_fle; // fle = fast leader election
    public static final String FLE_TIME_UNIT = "MS";

    /*
     * Default value of peer is participant
     */
    private LearnerType learnerType = LearnerType.PARTICIPANT;

    public LearnerType getLearnerType() {
        return learnerType;
    }

    /**
     * Sets the LearnerType
     */
    public void setLearnerType(LearnerType p) {
        learnerType = p;
    }

    protected synchronized void setConfigFileName(String s) {
        configFilename = s;
    }

    private String configFilename = null;

    public int getQuorumSize() {
        return getVotingView().size();
    }

    /**
     * QuorumVerifier implementation; default (majority).
     */

    //last committed quorum verifier
    private QuorumVerifier quorumVerifier;

    //last proposed quorum verifier
    private QuorumVerifier lastSeenQuorumVerifier = null;

    // Lock object that guard access to quorumVerifier and lastSeenQuorumVerifier.
    final Object QV_LOCK = new Object();


    /**
     * My id
     */
    private long myid;


    /**
     * get the id of this quorum peer.
     */
    public long getId() {
        return myid;
    }

    // VisibleForTesting
    void setId(long id) {
        this.myid = id;
    }

    private boolean sslQuorum;
    private boolean shouldUsePortUnification;

    public boolean isSslQuorum() {
        return sslQuorum;
    }

    public boolean shouldUsePortUnification() {
        return shouldUsePortUnification;
    }

    private final QuorumX509Util x509Util;

    QuorumX509Util getX509Util() {
        return x509Util;
    }

    /**
     * This is who I think the leader currently is.
     */
    volatile private Vote currentVote;

    public synchronized Vote getCurrentVote() {
        return currentVote;
    }

    public synchronized void setCurrentVote(Vote v) {
        currentVote = v;
    }

    private volatile boolean running = true;

    /**
     * The number of milliseconds of each tick
     */
    protected int tickTime;

    /**
     * Whether learners in this quorum should create new sessions as local.
     * False by default to preserve existing behavior.
     */
    protected boolean localSessionsEnabled = false;

    /**
     * Whether learners in this quorum should upgrade local sessions to
     * global. Only matters if local sessions are enabled.
     */
    protected boolean localSessionsUpgradingEnabled = true;

    /**
     * Minimum number of milliseconds to allow for session timeout.
     * A value of -1 indicates unset, use default.
     */
    protected int minSessionTimeout = -1;

    /**
     * Maximum number of milliseconds to allow for session timeout.
     * A value of -1 indicates unset, use default.
     */
    protected int maxSessionTimeout = -1;

    /**
     * The number of ticks that the initial synchronization phase can take
     */
    protected int initLimit;

    /**
     * The number of ticks that can pass between sending a request and getting
     * an acknowledgment
     */
    protected int syncLimit;

    /**
     * Enables/Disables sync request processor. This option is enabled
     * by default and is to be used with observers.
     */
    protected boolean syncEnabled = true;

    /**
     * The current tick
     */
    protected AtomicInteger tick = new AtomicInteger();

    /**
     * Whether or not to listen on all IPs for the two quorum ports
     * (broadcast and fast leader election).
     */
    protected boolean quorumListenOnAllIPs = false;

    /**
     * Keeps time taken for leader election in milliseconds. Sets the value to
     * this variable only after the completion of leader election.
     */
    private long electionTimeTaken = -1;

    /**
     * Enable/Disables quorum authentication using sasl. Defaulting to false.
     */
    protected boolean quorumSaslEnableAuth;

    /**
     * If this is false, quorum peer server will accept another quorum peer client
     * connection even if the authentication did not succeed. This can be used while
     * upgrading ZooKeeper server. Defaulting to false (required).
     */
    protected boolean quorumServerSaslAuthRequired;

    /**
     * If this is false, quorum peer learner will talk to quorum peer server
     * without authentication. This can be used while upgrading ZooKeeper
     * server. Defaulting to false (required).
     */
    protected boolean quorumLearnerSaslAuthRequired;

    /**
     * Kerberos quorum service principal. Defaulting to 'zkquorum/localhost'.
     */
    protected String quorumServicePrincipal;

    /**
     * Quorum learner login context name in jaas-conf file to read the kerberos
     * security details. Defaulting to 'QuorumLearner'.
     */
    protected String quorumLearnerLoginContext;

    /**
     * Quorum server login context name in jaas-conf file to read the kerberos
     * security details. Defaulting to 'QuorumServer'.
     */
    protected String quorumServerLoginContext;

    // TODO: need to tune the default value of thread size
    private static final int QUORUM_CNXN_THREADS_SIZE_DEFAULT_VALUE = 20;
    /**
     * The maximum number of threads to allow in the connectionExecutors thread
     * pool which will be used to initiate quorum server connections.
     */
    protected int quorumCnxnThreadsSize = QUORUM_CNXN_THREADS_SIZE_DEFAULT_VALUE;

    /**
     * @deprecated As of release 3.4.0, this class has been deprecated, since
     * it is used with one of the udp-based versions of leader election, which
     * we are also deprecating.
     *
     * This class simply responds to requests for the current leader of this
     * node.
     * <p>
     * The request contains just an xid generated by the requestor.
     * <p>
     * The response has the xid, the id of this server, the id of the leader,
     * and the zxid of the leader.
     *
     *
     */
    @Deprecated
    class ResponderThread extends ZooKeeperThread {
        ResponderThread() {
            super("ResponderThread");
        }

        volatile boolean running = true;

        @Override
        public void run() {
            try {
                byte b[] = new byte[36];
                ByteBuffer responseBuffer = ByteBuffer.wrap(b);
                DatagramPacket packet = new DatagramPacket(b, b.length);
                while (running) {
                    udpSocket.receive(packet);
                    if (packet.getLength() != 4) {
                        LOG.warn("Got more than just an xid! Len = "
                                + packet.getLength());
                    } else {
                        responseBuffer.clear();
                        responseBuffer.getInt(); // Skip the xid
                        responseBuffer.putLong(myid);
                        Vote current = getCurrentVote();
                        switch (getPeerState()) {
                            case LOOKING:
                                responseBuffer.putLong(current.getId());
                                responseBuffer.putLong(current.getZxid());
                                break;
                            case LEADING:
                                responseBuffer.putLong(myid);
                                try {
                                    long proposed;
                                    synchronized (leader) {
                                        proposed = leader.lastProposed;
                                    }
                                    responseBuffer.putLong(proposed);
                                } catch (NullPointerException npe) {
                                    // This can happen in state transitions,
                                    // just ignore the request
                                }
                                break;
                            case FOLLOWING:
                                responseBuffer.putLong(current.getId());
                                try {
                                    responseBuffer.putLong(follower.getZxid());
                                } catch (NullPointerException npe) {
                                    // This can happen in state transitions,
                                    // just ignore the request
                                }
                                break;
                            case OBSERVING:
                                // Do nothing, Observers keep themselves to
                                // themselves.
                                break;
                        }
                        packet.setData(b);
                        udpSocket.send(packet);
                    }
                    packet.setLength(b.length);
                }
            } catch (RuntimeException e) {
                LOG.warn("Unexpected runtime exception in ResponderThread", e);
            } catch (IOException e) {
                LOG.warn("Unexpected IO exception in ResponderThread", e);
            } finally {
                LOG.warn("QuorumPeer responder thread exited");
            }
        }
    }

    private ServerState state = ServerState.LOOKING;

    private boolean reconfigFlag = false; // indicates that a reconfig just committed

    public synchronized void setPeerState(ServerState newState) {
        state = newState;
    }

    public synchronized void reconfigFlagSet() {
        reconfigFlag = true;
    }

    public synchronized void reconfigFlagClear() {
        reconfigFlag = false;
    }

    public synchronized boolean isReconfigStateChange() {
        return reconfigFlag;
    }

    public synchronized ServerState getPeerState() {
        return state;
    }

    DatagramSocket udpSocket;

    private final AtomicReference<AddressTuple> myAddrs = new AtomicReference<>();

    /**
     * Resolves hostname for a given server ID.
     *
     * This method resolves hostname for a given server ID in both quorumVerifer
     * and lastSeenQuorumVerifier. If the server ID matches the local server ID,
     * it also updates myAddrs.
     */
    public void recreateSocketAddresses(long id) {
        QuorumVerifier qv = getQuorumVerifier();
        if (qv != null) {
            QuorumServer qs = qv.getAllMembers().get(id);
            if (qs != null) {
                qs.recreateSocketAddresses();
                if (id == getId()) {
                    setAddrs(qs.addr, qs.electionAddr, qs.clientAddr);
                }
            }
        }
        qv = getLastSeenQuorumVerifier();
        if (qv != null) {
            QuorumServer qs = qv.getAllMembers().get(id);
            if (qs != null) {
                qs.recreateSocketAddresses();
            }
        }
    }

    private AddressTuple getAddrs() {
        AddressTuple addrs = myAddrs.get();
        if (addrs != null) {
            return addrs;
        }
        try {
            synchronized (QV_LOCK) {
                addrs = myAddrs.get();
                while (addrs == null) {
                    QV_LOCK.wait();
                    addrs = myAddrs.get();
                }
                return addrs;
            }
        } catch (InterruptedException e) {
            Thread.currentThread().interrupt();
            throw new RuntimeException(e);
        }
    }

    public InetSocketAddress getQuorumAddress() {
        return getAddrs().quorumAddr;
    }

    public InetSocketAddress getElectionAddress() {
        return getAddrs().electionAddr;
    }

    public InetSocketAddress getClientAddress() {
        final AddressTuple addrs = myAddrs.get();
        return (addrs == null) ? null : addrs.clientAddr;
    }

    private void setAddrs(InetSocketAddress quorumAddr, InetSocketAddress electionAddr, InetSocketAddress clientAddr) {
        synchronized (QV_LOCK) {
            myAddrs.set(new AddressTuple(quorumAddr, electionAddr, clientAddr));
            QV_LOCK.notifyAll();
        }
    }

    private int electionType;

    Election electionAlg;

    ServerCnxnFactory cnxnFactory;
    ServerCnxnFactory secureCnxnFactory;

    private FileTxnSnapLog logFactory = null;

    private final QuorumStats quorumStats;

    AdminServer adminServer;

    public static QuorumPeer testingQuorumPeer() throws SaslException {
        return new QuorumPeer();
    }

    public QuorumPeer() throws SaslException {
        super("QuorumPeer");
        quorumStats = new QuorumStats(this);
        jmxRemotePeerBean = new HashMap<Long, RemotePeerBean>();
        adminServer = AdminServerFactory.createAdminServer();
        x509Util = new QuorumX509Util();
        initialize();
    }

    /**
     * For backward compatibility purposes, we instantiate QuorumMaj by default.
     */

    public QuorumPeer(Map<Long, QuorumServer> quorumPeers, File dataDir,
                      File dataLogDir, int electionType,
                      long myid, int tickTime, int initLimit, int syncLimit,
                      ServerCnxnFactory cnxnFactory) throws IOException {
        this(quorumPeers, dataDir, dataLogDir, electionType, myid, tickTime,
                initLimit, syncLimit, false, cnxnFactory,
                new QuorumMaj(quorumPeers));
    }

    public QuorumPeer(Map<Long, QuorumServer> quorumPeers, File dataDir,
                      File dataLogDir, int electionType,
                      long myid, int tickTime, int initLimit, int syncLimit,
                      boolean quorumListenOnAllIPs,
                      ServerCnxnFactory cnxnFactory,
                      QuorumVerifier quorumConfig) throws IOException {
        this();
        this.cnxnFactory = cnxnFactory;
        this.electionType = electionType;
        this.myid = myid;
        this.tickTime = tickTime;
        this.initLimit = initLimit;
        this.syncLimit = syncLimit;
        this.quorumListenOnAllIPs = quorumListenOnAllIPs;
        this.logFactory = new FileTxnSnapLog(dataLogDir, dataDir);
        this.zkDb = new ZKDatabase(this.logFactory);
        if (quorumConfig == null) quorumConfig = new QuorumMaj(quorumPeers);
        setQuorumVerifier(quorumConfig, false);
        adminServer = AdminServerFactory.createAdminServer();
    }

    public void initialize() throws SaslException {
        // init quorum auth server & learner
        if (isQuorumSaslAuthEnabled()) {
            Set<String> authzHosts = new HashSet<String>();
            for (QuorumServer qs : getView().values()) {
                authzHosts.add(qs.hostname);
            }
            authServer = new SaslQuorumAuthServer(isQuorumServerSaslAuthRequired(), quorumServerLoginContext, authzHosts);
            authLearner = new SaslQuorumAuthLearner(isQuorumLearnerSaslAuthRequired(), quorumServicePrincipal, quorumLearnerLoginContext);
        } else {
            authServer = new NullQuorumAuthServer();
            authLearner = new NullQuorumAuthLearner();
        }
    }

    QuorumStats quorumStats() {
        return quorumStats;
    }

    @Override
    public synchronized void start() {
        if (!getView().containsKey(myid)) { // 判断当前myid是否在配置文件中配置的集群列表中
            throw new RuntimeException("My id " + myid + " not in the peer list");
<<<<<<< HEAD
         }
        loadDataBase(); // 加载文件数据到内存，读取快照和事务日志后恢复服务器数据库
=======
        }
        loadDataBase(); // 加载文件数据到内存
>>>>>>> 16f83f91
        startServerCnxnFactory(); // 启动Netty服务
        try {
            adminServer.start(); // 启动内嵌jetty服务，默认8080端口，用来查看服务端状态信息
        } catch (AdminServerException e) {
            LOG.warn("Problem starting AdminServer", e);
            System.out.println(e);
        }
        startLeaderElection();  // 初始化集群选举leader相关对象数据
        super.start(); // 执行当前类的run方法，启动集群选举leader线程
    }

    private void loadDataBase() {
        try {
            zkDb.loadDataBase(); // 加载本机数据
            // load the epochs
            long lastProcessedZxid = zkDb.getDataTree().lastProcessedZxid;
            long epochOfZxid = ZxidUtils.getEpochFromZxid(lastProcessedZxid);
            try {
                currentEpoch = readLongFromFile(CURRENT_EPOCH_FILENAME);
            } catch (FileNotFoundException e) {
                // pick a reasonable epoch number
                // this should only happen once when moving to a
                // new code version
                currentEpoch = epochOfZxid;
                LOG.info(CURRENT_EPOCH_FILENAME + " not found! Creating with a reasonable default of {}. This should only happen when you are upgrading your installation", currentEpoch);
                writeLongToFile(CURRENT_EPOCH_FILENAME, currentEpoch);
            }
            if (epochOfZxid > currentEpoch) {
                throw new IOException("The current epoch, " + ZxidUtils.zxidToString(currentEpoch) + ", is older than the last zxid, " + lastProcessedZxid);
            }
            try {
                acceptedEpoch = readLongFromFile(ACCEPTED_EPOCH_FILENAME);
            } catch (FileNotFoundException e) {
                // pick a reasonable epoch number
                // this should only happen once when moving to a
                // new code version
                acceptedEpoch = epochOfZxid;
                LOG.info(ACCEPTED_EPOCH_FILENAME + " not found! Creating with a reasonable default of {}. This should only happen when you are upgrading your installation", acceptedEpoch);
                writeLongToFile(ACCEPTED_EPOCH_FILENAME, acceptedEpoch);
            }
            if (acceptedEpoch < currentEpoch) {
                throw new IOException("The accepted epoch, " + ZxidUtils.zxidToString(acceptedEpoch) + " is less than the current epoch, " + ZxidUtils.zxidToString(currentEpoch));
            }
        } catch (IOException ie) {
            LOG.error("Unable to load database on disk", ie);
            throw new RuntimeException("Unable to run quorum server ", ie);
        }
    }

    ResponderThread responder;

    synchronized public void stopLeaderElection() {
        responder.running = false;
        responder.interrupt();
    }

    synchronized public void startLeaderElection() {
        try {
            if (getPeerState() == ServerState.LOOKING) { // 初始时默认为ServerState.LOOKING
                currentVote = new Vote(myid, getLastLoggedZxid(), getCurrentEpoch()); // 默认将当前选票置为当前节点
            }
        } catch (IOException e) {
            RuntimeException re = new RuntimeException(e.getMessage());
            re.setStackTrace(e.getStackTrace());
            throw re;
        }

        // if (!getView().containsKey(myid)) {
        //      throw new RuntimeException("My id " + myid + " not in the peer list");
        //}
        if (electionType == 0) {    // electionType默认为3
            try {
                udpSocket = new DatagramSocket(getQuorumAddress().getPort());
                responder = new ResponderThread();
                responder.start();
            } catch (SocketException e) {
                throw new RuntimeException(e);
            }
        }
        this.electionAlg = createElectionAlgorithm(electionType); // 初始化选举数据管理器，启动选举监听，启动快速选举算法相关的线程
    }

    /**
     * Count the number of nodes in the map that could be followers.
     * @param peers
     * @return The number of followers in the map
     */
    protected static int countParticipants(Map<Long, QuorumServer> peers) {
        int count = 0;
        for (QuorumServer q : peers.values()) {
            if (q.type == LearnerType.PARTICIPANT) {
                count++;
            }
        }
        return count;
    }

    /**
     * This constructor is only used by the existing unit test code.
     * It defaults to FileLogProvider persistence provider.
     */
    public QuorumPeer(Map<Long, QuorumServer> quorumPeers, File snapDir,
                      File logDir, int clientPort, int electionAlg,
                      long myid, int tickTime, int initLimit, int syncLimit)
            throws IOException {
        this(quorumPeers, snapDir, logDir, electionAlg, myid, tickTime, initLimit, syncLimit, false,
                ServerCnxnFactory.createFactory(getClientAddress(quorumPeers, myid, clientPort), -1),
                new QuorumMaj(quorumPeers));
    }

    /**
     * This constructor is only used by the existing unit test code.
     * It defaults to FileLogProvider persistence provider.
     */
    public QuorumPeer(Map<Long, QuorumServer> quorumPeers, File snapDir,
                      File logDir, int clientPort, int electionAlg,
                      long myid, int tickTime, int initLimit, int syncLimit,
                      QuorumVerifier quorumConfig)
            throws IOException {
        this(quorumPeers, snapDir, logDir, electionAlg,
                myid, tickTime, initLimit, syncLimit, false,
                ServerCnxnFactory.createFactory(getClientAddress(quorumPeers, myid, clientPort), -1),
                quorumConfig);
    }

    private static InetSocketAddress getClientAddress(Map<Long, QuorumServer> quorumPeers, long myid, int clientPort)
            throws IOException {
        QuorumServer quorumServer = quorumPeers.get(myid);
        if (null == quorumServer) {
            throw new IOException("No QuorumServer correspoding to myid " + myid);
        }
        if (null == quorumServer.clientAddr) {
            return new InetSocketAddress(clientPort);
        }
        if (quorumServer.clientAddr.getPort() != clientPort) {
            throw new IOException("QuorumServer port " + quorumServer.clientAddr.getPort()
                    + " does not match with given port " + clientPort);
        }
        return quorumServer.clientAddr;
    }

    /**
     * returns the highest zxid that this host has seen
     *
     * @return the highest zxid for this host
     */
    public long getLastLoggedZxid() {
        if (!zkDb.isInitialized()) {
            loadDataBase();
        }
        return zkDb.getDataTreeLastProcessedZxid();
    }

    public Follower follower;
    public Leader leader;
    public Observer observer;

    protected Follower makeFollower(FileTxnSnapLog logFactory) throws IOException {
        return new Follower(this, new FollowerZooKeeperServer(logFactory, this, this.zkDb));
    }

    protected Leader makeLeader(FileTxnSnapLog logFactory) throws IOException, X509Exception {
        return new Leader(this, new LeaderZooKeeperServer(logFactory, this, this.zkDb));
    }

    protected Observer makeObserver(FileTxnSnapLog logFactory) throws IOException {
        return new Observer(this, new ObserverZooKeeperServer(logFactory, this, this.zkDb));
    }

    @SuppressWarnings("deprecation")
    protected Election createElectionAlgorithm(int electionAlgorithm) {
        Election le = null;
        //TODO: use a factory rather than a switch
        switch (electionAlgorithm) {
            case 0:
                le = new LeaderElection(this);
                break;
            case 1:
                le = new AuthFastLeaderElection(this);
                break;
            case 2:
                le = new AuthFastLeaderElection(this, true);
                break;
            case 3: // electionAlgorithm默认为3
                QuorumCnxManager qcm = createCnxnManager(); // 初始化选举数据管理器
                QuorumCnxManager oldQcm = qcmRef.getAndSet(qcm); // 将新建的选举数据管理器设置到qcmRef，并返回旧的
                if (oldQcm != null) {
                    LOG.warn("Clobbering already-set QuorumCnxManager (restarting leader election?)");
                    oldQcm.halt(); // 若旧的选举数据管理器不为null则关闭旧的
                }
                QuorumCnxManager.Listener listener = qcm.listener;
                if (listener != null) {
                    listener.start(); // 启动选举监听，调用QuorumCnxManager.Listener的run方法
                    FastLeaderElection fle = new FastLeaderElection(this, qcm);
                    fle.start(); // 启动快速选举算法相关的线程
                    le = fle;
                } else {
                    LOG.error("Null listener when initializing cnx manager");
                }
                break;
            default:
                assert false;
        }
        return le;
    }

    @SuppressWarnings("deprecation")
    protected Election makeLEStrategy() {
        LOG.debug("Initializing leader election protocol...");
        if (getElectionType() == 0) {
            electionAlg = new LeaderElection(this);
        }
        return electionAlg;
    }

    synchronized protected void setLeader(Leader newLeader) {
        leader = newLeader;
    }

    synchronized protected void setFollower(Follower newFollower) {
        follower = newFollower;
    }

    synchronized protected void setObserver(Observer newObserver) {
        observer = newObserver;
    }

    synchronized public ZooKeeperServer getActiveServer() {
        if (leader != null)
            return leader.zk;
        else if (follower != null)
            return follower.zk;
        else if (observer != null)
            return observer.zk;
        return null;
    }

    boolean shuttingDownLE = false;

    @Override
    public void run() {
        updateThreadName();

        LOG.debug("Starting quorum peer");
        try {
            jmxQuorumBean = new QuorumBean(this);
            MBeanRegistry.getInstance().register(jmxQuorumBean, null);
            for (QuorumServer s : getView().values()) {
                ZKMBeanInfo p;
                if (getId() == s.id) {
                    p = jmxLocalPeerBean = new LocalPeerBean(this);
                    try {
                        MBeanRegistry.getInstance().register(p, jmxQuorumBean);
                    } catch (Exception e) {
                        LOG.warn("Failed to register with JMX", e);
                        jmxLocalPeerBean = null;
                    }
                } else {
                    RemotePeerBean rBean = new RemotePeerBean(this, s);
                    try {
                        MBeanRegistry.getInstance().register(rBean, jmxQuorumBean);
                        jmxRemotePeerBean.put(s.id, rBean);
                    } catch (Exception e) {
                        LOG.warn("Failed to register with JMX", e);
                    }
                }
            }
        } catch (Exception e) {
            LOG.warn("Failed to register with JMX", e);
            jmxQuorumBean = null;
        }

        try {
            /*
             * Main loop
             */
            while (running) { // 死循环根据当前节点状态做对应业务处理
                switch (getPeerState()) { // 获取本节点状态
                    case LOOKING:
                        LOG.info("LOOKING");
                        if (Boolean.getBoolean("readonlymode.enabled")) { // 只读模式
                            LOG.info("Attempting to start ReadOnlyZooKeeperServer");
                            // Create read-only server but don't start it immediately
                            final ReadOnlyZooKeeperServer roZk = new ReadOnlyZooKeeperServer(logFactory, this, this.zkDb);
                            // Instead of starting roZk immediately, wait some grace
                            // period before we decide we're partitioned.
                            //
                            // Thread is used here because otherwise it would require
                            // changes in each of election strategy classes which is
                            // unnecessary code coupling.
                            Thread roZkMgr = new Thread() {
                                public void run() {
                                    try {
                                        // lower-bound grace period to 2 secs
                                        sleep(Math.max(2000, tickTime));
                                        if (ServerState.LOOKING.equals(getPeerState())) {
                                            roZk.startup();
                                        }
                                    } catch (InterruptedException e) {
                                        LOG.info("Interrupted while attempting to start ReadOnlyZooKeeperServer, not started");
                                    } catch (Exception e) {
                                        LOG.error("FAILED to start ReadOnlyZooKeeperServer", e);
                                    }
                                }
                            };
                            try {
                                roZkMgr.start();
                                reconfigFlagClear();
                                if (shuttingDownLE) {
                                    shuttingDownLE = false;
                                    startLeaderElection();
                                }
                                setCurrentVote(makeLEStrategy().lookForLeader());
                            } catch (Exception e) {
                                LOG.warn("Unexpected exception", e);
                                setPeerState(ServerState.LOOKING);
                            } finally {
                                // If the thread is in the the grace period, interrupt
                                // to come out of waiting.
                                roZkMgr.interrupt();
                                roZk.shutdown();
                            }
                        } else {
                            try { // 这里的Leader选举策略默认是FastLeaderElection
                                reconfigFlagClear();
                                if (shuttingDownLE) {
                                    shuttingDownLE = false;
                                    startLeaderElection();
                                }
                                setCurrentVote(makeLEStrategy().lookForLeader()); // 调用FastLeaderElection的lookForLeader方法
                            } catch (Exception e) {
                                LOG.warn("Unexpected exception", e);
                                setPeerState(ServerState.LOOKING);
                            }
                        }
                        break;
                    case OBSERVING:
                        try {
                            LOG.info("OBSERVING");
                            setObserver(makeObserver(logFactory));
                            observer.observeLeader();
                        } catch (Exception e) {
                            LOG.warn("Unexpected exception", e);
                        } finally {
                            observer.shutdown();
                            setObserver(null);
                            updateServerState();
                        }
                        break;
                    case FOLLOWING:
                        try {
                            LOG.info("FOLLOWING");
                            setFollower(makeFollower(logFactory));
                            follower.followLeader(); // 与leader建立连接并接收leader数据同步
                        } catch (Exception e) {
                            LOG.warn("Unexpected exception", e);
                        } finally {
                            follower.shutdown();
                            setFollower(null);
                            updateServerState(); // 将自己的状态改为LOOKING，进入下一轮选举
                        }
                        break;
                    case LEADING:
                        LOG.info("LEADING");
                        try {
                            setLeader(makeLeader(logFactory));
                            leader.lead();
                            setLeader(null);
                        } catch (Exception e) {
                            LOG.warn("Unexpected exception", e);
                        } finally {
                            if (leader != null) {
                                leader.shutdown("Forcing shutdown");
                                setLeader(null);
                            }
                            updateServerState();
                        }
                        break;
                }
                start_fle = Time.currentElapsedTime();
            }
        } finally {
            LOG.warn("QuorumPeer main thread exited");
            MBeanRegistry instance = MBeanRegistry.getInstance();
            instance.unregister(jmxQuorumBean);
            instance.unregister(jmxLocalPeerBean);

            for (RemotePeerBean remotePeerBean : jmxRemotePeerBean.values()) {
                instance.unregister(remotePeerBean);
            }

            jmxQuorumBean = null;
            jmxLocalPeerBean = null;
            jmxRemotePeerBean = null;
        }
    }

    private synchronized void updateServerState() {
        if (!reconfigFlag) {
            setPeerState(ServerState.LOOKING);
            LOG.warn("PeerState set to LOOKING");
            return;
        }

        if (getId() == getCurrentVote().getId()) {
            setPeerState(ServerState.LEADING);
            LOG.debug("PeerState set to LEADING");
        } else if (getLearnerType() == LearnerType.PARTICIPANT) {
            setPeerState(ServerState.FOLLOWING);
            LOG.debug("PeerState set to FOLLOWING");
        } else if (getLearnerType() == LearnerType.OBSERVER) {
            setPeerState(ServerState.OBSERVING);
            LOG.debug("PeerState set to OBSERVER");
        } else { // currently shouldn't happen since there are only 2 learner types
            setPeerState(ServerState.LOOKING);
            LOG.debug("Shouldn't be here");
        }
        reconfigFlag = false;
    }

    public void shutdown() {
        running = false;
        x509Util.close();
        if (leader != null) {
            leader.shutdown("quorum Peer shutdown");
        }
        if (follower != null) {
            follower.shutdown();
        }
        shutdownServerCnxnFactory();
        if (udpSocket != null) {
            udpSocket.close();
        }

        try {
            adminServer.shutdown();
        } catch (AdminServerException e) {
            LOG.warn("Problem stopping AdminServer", e);
        }

        if (getElectionAlg() != null) {
            this.interrupt();
            getElectionAlg().shutdown();
        }
        try {
            zkDb.close();
        } catch (IOException ie) {
            LOG.warn("Error closing logs ", ie);
        }
    }

    /**
     * A 'view' is a node's current opinion of the membership of the entire
     * ensemble.
     */
    public Map<Long, QuorumPeer.QuorumServer> getView() {
        return Collections.unmodifiableMap(getQuorumVerifier().getAllMembers());
    }

    /**
     * Observers are not contained in this view, only nodes with
     * PeerType=PARTICIPANT.
     */
    public Map<Long, QuorumPeer.QuorumServer> getVotingView() {
        return getQuorumVerifier().getVotingMembers();
    }

    /**
     * Returns only observers, no followers.
     */
    public Map<Long, QuorumPeer.QuorumServer> getObservingView() {
        return getQuorumVerifier().getObservingMembers();
    }

    public synchronized Set<Long> getCurrentAndNextConfigVoters() {
        Set<Long> voterIds = new HashSet<Long>(getQuorumVerifier().getVotingMembers().keySet());
        if (getLastSeenQuorumVerifier() != null) {
            voterIds.addAll(getLastSeenQuorumVerifier().getVotingMembers().keySet());
        }
        return voterIds;
    }

    /**
     * Check if a node is in the current view. With static membership, the
     * result of this check will never change; only when dynamic membership
     * is introduced will this be more useful.
     */
    public boolean viewContains(Long sid) {
        return this.getView().containsKey(sid);
    }

    /**
     * Only used by QuorumStats at the moment
     */
    public String[] getQuorumPeers() {
        List<String> l = new ArrayList<String>();
        synchronized (this) {
            if (leader != null) {
                for (LearnerHandler fh : leader.getLearners()) {
                    if (fh.getSocket() != null) {
                        String s = formatInetAddr((InetSocketAddress) fh.getSocket().getRemoteSocketAddress());
                        if (leader.isLearnerSynced(fh))
                            s += "*";
                        l.add(s);
                    }
                }
            } else if (follower != null) {
                l.add(formatInetAddr((InetSocketAddress) follower.sock.getRemoteSocketAddress()));
            }
        }
        return l.toArray(new String[0]);
    }

    public String getServerState() {
        switch (getPeerState()) {
            case LOOKING:
                return QuorumStats.Provider.LOOKING_STATE;
            case LEADING:
                return QuorumStats.Provider.LEADING_STATE;
            case FOLLOWING:
                return QuorumStats.Provider.FOLLOWING_STATE;
            case OBSERVING:
                return QuorumStats.Provider.OBSERVING_STATE;
        }
        return QuorumStats.Provider.UNKNOWN_STATE;
    }


    /**
     * set the id of this quorum peer.
     */
    public void setMyid(long myid) {
        this.myid = myid;
    }

    /**
     * Get the number of milliseconds of each tick
     */
    public int getTickTime() {
        return tickTime;
    }

    /**
     * Set the number of milliseconds of each tick
     */
    public void setTickTime(int tickTime) {
        LOG.info("tickTime set to " + tickTime);
        this.tickTime = tickTime;
    }

    /** Maximum number of connections allowed from particular host (ip) */
    public int getMaxClientCnxnsPerHost() {
        if (cnxnFactory != null) {
            return cnxnFactory.getMaxClientCnxnsPerHost();
        }
        if (secureCnxnFactory != null) {
            return secureCnxnFactory.getMaxClientCnxnsPerHost();
        }
        return -1;
    }

    /** Whether local sessions are enabled */
    public boolean areLocalSessionsEnabled() {
        return localSessionsEnabled;
    }

    /** Whether to enable local sessions */
    public void enableLocalSessions(boolean flag) {
        LOG.info("Local sessions " + (flag ? "enabled" : "disabled"));
        localSessionsEnabled = flag;
    }

    /** Whether local sessions are allowed to upgrade to global sessions */
    public boolean isLocalSessionsUpgradingEnabled() {
        return localSessionsUpgradingEnabled;
    }

    /** Whether to allow local sessions to upgrade to global sessions */
    public void enableLocalSessionsUpgrading(boolean flag) {
        LOG.info("Local session upgrading " + (flag ? "enabled" : "disabled"));
        localSessionsUpgradingEnabled = flag;
    }

    /** minimum session timeout in milliseconds */
    public int getMinSessionTimeout() {
        return minSessionTimeout;
    }

    /** minimum session timeout in milliseconds */
    public void setMinSessionTimeout(int min) {
        LOG.info("minSessionTimeout set to " + min);
        this.minSessionTimeout = min;
    }

    /** maximum session timeout in milliseconds */
    public int getMaxSessionTimeout() {
        return maxSessionTimeout;
    }

    /** maximum session timeout in milliseconds */
    public void setMaxSessionTimeout(int max) {
        LOG.info("maxSessionTimeout set to " + max);
        this.maxSessionTimeout = max;
    }

    /**
     * Get the number of ticks that the initial synchronization phase can take
     */
    public int getInitLimit() {
        return initLimit;
    }

    /**
     * Set the number of ticks that the initial synchronization phase can take
     */
    public void setInitLimit(int initLimit) {
        LOG.info("initLimit set to " + initLimit);
        this.initLimit = initLimit;
    }

    /**
     * Get the current tick
     */
    public int getTick() {
        return tick.get();
    }

    public QuorumVerifier configFromString(String s) throws IOException, ConfigException {
        Properties props = new Properties();
        props.load(new StringReader(s));
        return QuorumPeerConfig.parseDynamicConfig(props, electionType, false, false);
    }

    /**
     * Return QuorumVerifier object for the last committed configuration.
     */
    public QuorumVerifier getQuorumVerifier() {
        synchronized (QV_LOCK) {
            return quorumVerifier;
        }
    }

    /**
     * Return QuorumVerifier object for the last proposed configuration.
     */
    public QuorumVerifier getLastSeenQuorumVerifier() {
        synchronized (QV_LOCK) {
            return lastSeenQuorumVerifier;
        }
    }

    public synchronized void restartLeaderElection(QuorumVerifier qvOLD, QuorumVerifier qvNEW) {
        if (qvOLD == null || !qvOLD.equals(qvNEW)) {
            LOG.warn("Restarting Leader Election");
            getElectionAlg().shutdown();
            shuttingDownLE = false;
            startLeaderElection();
        }
    }

    public String getNextDynamicConfigFilename() {
        if (configFilename == null) {
            LOG.warn("configFilename is null! This should only happen in tests.");
            return null;
        }
        return configFilename + QuorumPeerConfig.nextDynamicConfigFileSuffix;
    }

    // On entry to this method, qcm must be non-null and the locks on both qcm and QV_LOCK
    // must be held.  We don't want quorumVerifier/lastSeenQuorumVerifier to change out from
    // under us, so we have to hold QV_LOCK; and since the call to qcm.connectOne() will take
    // the lock on qcm (and take QV_LOCK again inside that), the caller needs to have taken
    // qcm outside QV_LOCK to avoid a deadlock against other callers of qcm.connectOne().
    private void connectNewPeers(QuorumCnxManager qcm) {
        if (quorumVerifier != null && lastSeenQuorumVerifier != null) {
            Map<Long, QuorumServer> committedView = quorumVerifier.getAllMembers();
            for (Entry<Long, QuorumServer> e : lastSeenQuorumVerifier.getAllMembers().entrySet()) {
                if (e.getKey() != getId() && !committedView.containsKey(e.getKey()))
                    qcm.connectOne(e.getKey());
            }
        }
    }

    public void setLastSeenQuorumVerifier(QuorumVerifier qv, boolean writeToDisk) {
        // If qcm is non-null, we may call qcm.connectOne(), which will take the lock on qcm
        // and then take QV_LOCK.  Take the locks in the same order to ensure that we don't
        // deadlock against other callers of connectOne().  If qcmRef gets set in another
        // thread while we're inside the synchronized block, that does no harm; if we didn't
        // take a lock on qcm (because it was null when we sampled it), we won't call
        // connectOne() on it.  (Use of an AtomicReference is enough to guarantee visibility
        // of updates that provably happen in another thread before entering this method.)
        QuorumCnxManager qcm = qcmRef.get();
        Object outerLockObject = (qcm != null) ? qcm : QV_LOCK;
        synchronized (outerLockObject) {
            synchronized (QV_LOCK) {
                if (lastSeenQuorumVerifier != null && lastSeenQuorumVerifier.getVersion() > qv.getVersion()) {
                    LOG.error("setLastSeenQuorumVerifier called with stale config " + qv.getVersion() +
                            ". Current version: " + quorumVerifier.getVersion());
                }
                // assuming that a version uniquely identifies a configuration, so if
                // version is the same, nothing to do here.
                if (lastSeenQuorumVerifier != null && lastSeenQuorumVerifier.getVersion() == qv.getVersion()) {
                    return;
                }
                lastSeenQuorumVerifier = qv;
                if (qcm != null) {
                    connectNewPeers(qcm);
                }

                if (writeToDisk) {
                    try {
                        String fileName = getNextDynamicConfigFilename();
                        if (fileName != null) {
                            QuorumPeerConfig.writeDynamicConfig(fileName, qv, true);
                        }
                    } catch (IOException e) {
                        LOG.error("Error writing next dynamic config file to disk: ", e.getMessage());
                    }
                }
            }
        }
    }

    public QuorumVerifier setQuorumVerifier(QuorumVerifier qv, boolean writeToDisk) {
        synchronized (QV_LOCK) {
            if ((quorumVerifier != null) && (quorumVerifier.getVersion() >= qv.getVersion())) {
                // this is normal. For example - server found out about new config through FastLeaderElection gossiping
                // and then got the same config in UPTODATE message so its already known
                LOG.debug(getId() + " setQuorumVerifier called with known or old config " + qv.getVersion() + ". Current version: " + quorumVerifier.getVersion());
                return quorumVerifier;
            }
            QuorumVerifier prevQV = quorumVerifier;
            quorumVerifier = qv;
            if (lastSeenQuorumVerifier == null || (qv.getVersion() > lastSeenQuorumVerifier.getVersion()))
                lastSeenQuorumVerifier = qv;

            if (writeToDisk) {
                // some tests initialize QuorumPeer without a static config file
                if (configFilename != null) {
                    try {
                        String dynamicConfigFilename = makeDynamicConfigFilename(qv.getVersion());
                        QuorumPeerConfig.writeDynamicConfig(dynamicConfigFilename, qv, false);
                        QuorumPeerConfig.editStaticConfig(configFilename, dynamicConfigFilename, needEraseClientInfoFromStaticConfig());
                    } catch (IOException e) {
                        LOG.error("Error closing file: ", e.getMessage());
                    }
                } else {
                    LOG.info("writeToDisk == true but configFilename == null");
                }
            }

            if (qv.getVersion() == lastSeenQuorumVerifier.getVersion()) {
                QuorumPeerConfig.deleteFile(getNextDynamicConfigFilename());
            }
            QuorumServer qs = qv.getAllMembers().get(getId());
            if (qs != null) {
                setAddrs(qs.addr, qs.electionAddr, qs.clientAddr);
            }
            return prevQV;
        }
    }

    private String makeDynamicConfigFilename(long version) {
        return configFilename + ".dynamic." + Long.toHexString(version);
    }

    private boolean needEraseClientInfoFromStaticConfig() {
        QuorumServer server = quorumVerifier.getAllMembers().get(getId());
        return (server != null && server.clientAddr != null);
    }

    /**
     * Get an instance of LeaderElection
     */
    public Election getElectionAlg() {
        return electionAlg;
    }

    /**
     * Get the synclimit
     */
    public int getSyncLimit() {
        return syncLimit;
    }

    /**
     * Set the synclimit
     */
    public void setSyncLimit(int syncLimit) {
        this.syncLimit = syncLimit;
    }


    /**
     * The syncEnabled can also be set via a system property.
     */
    public static final String SYNC_ENABLED = "zookeeper.observer.syncEnabled";

    /**
     * Return syncEnabled.
     *
     * @return
     */
    public boolean getSyncEnabled() {
        if (System.getProperty(SYNC_ENABLED) != null) {
            LOG.info(SYNC_ENABLED + "=" + Boolean.getBoolean(SYNC_ENABLED));
            return Boolean.getBoolean(SYNC_ENABLED);
        } else {
            return syncEnabled;
        }
    }

    /**
     * Set syncEnabled.
     *
     * @param syncEnabled
     */
    public void setSyncEnabled(boolean syncEnabled) {
        this.syncEnabled = syncEnabled;
    }

    /**
     * Gets the election type
     */
    public int getElectionType() {
        return electionType;
    }

    /**
     * Sets the election type
     */
    public void setElectionType(int electionType) {
        this.electionType = electionType;
    }

    public boolean getQuorumListenOnAllIPs() {
        return quorumListenOnAllIPs;
    }

    public void setQuorumListenOnAllIPs(boolean quorumListenOnAllIPs) {
        this.quorumListenOnAllIPs = quorumListenOnAllIPs;
    }

    public void setCnxnFactory(ServerCnxnFactory cnxnFactory) {
        this.cnxnFactory = cnxnFactory;
    }

    public void setSecureCnxnFactory(ServerCnxnFactory secureCnxnFactory) {
        this.secureCnxnFactory = secureCnxnFactory;
    }

    public void setSslQuorum(boolean sslQuorum) {
        if (sslQuorum) {
            LOG.info("Using TLS encrypted quorum communication");
        } else {
            LOG.info("Using insecure (non-TLS) quorum communication");
        }
        this.sslQuorum = sslQuorum;
    }

    public void setUsePortUnification(boolean shouldUsePortUnification) {
        LOG.info("Port unification {}", shouldUsePortUnification ? "enabled" : "disabled");
        this.shouldUsePortUnification = shouldUsePortUnification;
    }

    private void startServerCnxnFactory() {
        if (cnxnFactory != null) {
            cnxnFactory.start(); // 调用NettyServerCnxnFactory的start方法
        }
        if (secureCnxnFactory != null) {
            secureCnxnFactory.start();
        }
    }

    private void shutdownServerCnxnFactory() {
        if (cnxnFactory != null) {
            cnxnFactory.shutdown();
        }
        if (secureCnxnFactory != null) {
            secureCnxnFactory.shutdown();
        }
    }

    // Leader and learner will control the zookeeper server and pass it into QuorumPeer.
    public void setZooKeeperServer(ZooKeeperServer zks) {
        if (cnxnFactory != null) {
            cnxnFactory.setZooKeeperServer(zks);
        }
        if (secureCnxnFactory != null) {
            secureCnxnFactory.setZooKeeperServer(zks);
        }
    }

    public void closeAllConnections() {
        if (cnxnFactory != null) {
            cnxnFactory.closeAll();
        }
        if (secureCnxnFactory != null) {
            secureCnxnFactory.closeAll();
        }
    }

    public int getClientPort() {
        if (cnxnFactory != null) {
            return cnxnFactory.getLocalPort();
        }
        return -1;
    }

    public void setTxnFactory(FileTxnSnapLog factory) {
        this.logFactory = factory;
    }

    public FileTxnSnapLog getTxnFactory() {
        return this.logFactory;
    }

    /**
     * set zk database for this node
     * @param database
     */
    public void setZKDatabase(ZKDatabase database) {
        this.zkDb = database;
    }

    protected ZKDatabase getZkDb() {
        return zkDb;
    }

    public synchronized void initConfigInZKDatabase() {
        if (zkDb != null) zkDb.initConfigInZKDatabase(getQuorumVerifier());
    }

    public boolean isRunning() {
        return running;
    }

    /**
     * get reference to QuorumCnxManager
     */
    public QuorumCnxManager getQuorumCnxManager() {
        return qcmRef.get();
    }

    private long readLongFromFile(String name) throws IOException {
        File file = new File(logFactory.getSnapDir(), name);
        BufferedReader br = new BufferedReader(new FileReader(file));
        String line = "";
        try {
            line = br.readLine();
            return Long.parseLong(line);
        } catch (NumberFormatException e) {
            throw new IOException("Found " + line + " in " + file);
        } finally {
            br.close();
        }
    }

    private long acceptedEpoch = -1;
    private long currentEpoch = -1;

    public static final String CURRENT_EPOCH_FILENAME = "currentEpoch";

    public static final String ACCEPTED_EPOCH_FILENAME = "acceptedEpoch";

    /**
     * Write a long value to disk atomically. Either succeeds or an exception
     * is thrown.
     * @param name file name to write the long to
     * @param value the long value to write to the named file
     * @throws IOException if the file cannot be written atomically
     */
    // visibleForTest
    void writeLongToFile(String name, final long value) throws IOException {
        File file = new File(logFactory.getSnapDir(), name);
        new AtomicFileWritingIdiom(file, new WriterStatement() {
            @Override
            public void write(Writer bw) throws IOException {
                bw.write(Long.toString(value));
            }
        });
    }

    public long getCurrentEpoch() throws IOException {
        if (currentEpoch == -1) {
            currentEpoch = readLongFromFile(CURRENT_EPOCH_FILENAME);
        }
        return currentEpoch;
    }

    public long getAcceptedEpoch() throws IOException {
        if (acceptedEpoch == -1) {
            acceptedEpoch = readLongFromFile(ACCEPTED_EPOCH_FILENAME);
        }
        return acceptedEpoch;
    }

    public void setCurrentEpoch(long e) throws IOException {
        writeLongToFile(CURRENT_EPOCH_FILENAME, e);
        currentEpoch = e;

    }

    public void setAcceptedEpoch(long e) throws IOException {
        writeLongToFile(ACCEPTED_EPOCH_FILENAME, e);
        acceptedEpoch = e;
    }

    public boolean processReconfig(QuorumVerifier qv, Long suggestedLeaderId, Long zxid, boolean restartLE) {
        if (!QuorumPeerConfig.isReconfigEnabled()) {
            LOG.debug("Reconfig feature is disabled, skip reconfig processing.");
            return false;
        }

        InetSocketAddress oldClientAddr = getClientAddress();

        // update last committed quorum verifier, write the new config to disk
        // and restart leader election if config changed.
        QuorumVerifier prevQV = setQuorumVerifier(qv, true);

        // There is no log record for the initial config, thus after syncing
        // with leader
        // /zookeeper/config is empty! it is also possible that last committed
        // config is propagated during leader election
        // without the propagation the corresponding log records.
        // so we should explicitly do this (this is not necessary when we're
        // already a Follower/Observer, only
        // for Learner):
        initConfigInZKDatabase();

        if (prevQV.getVersion() < qv.getVersion() && !prevQV.equals(qv)) {
            Map<Long, QuorumServer> newMembers = qv.getAllMembers();
            updateRemotePeerMXBeans(newMembers);
            if (restartLE) restartLeaderElection(prevQV, qv);

            QuorumServer myNewQS = newMembers.get(getId());
            if (myNewQS != null && myNewQS.clientAddr != null
                    && !myNewQS.clientAddr.equals(oldClientAddr)) {
                cnxnFactory.reconfigure(myNewQS.clientAddr);
                updateThreadName();
            }

            boolean roleChange = updateLearnerType(qv);
            boolean leaderChange = false;
            if (suggestedLeaderId != null) {
                // zxid should be non-null too
                leaderChange = updateVote(suggestedLeaderId, zxid);
            } else {
                long currentLeaderId = getCurrentVote().getId();
                QuorumServer myleaderInCurQV = prevQV.getVotingMembers().get(currentLeaderId);
                QuorumServer myleaderInNewQV = qv.getVotingMembers().get(currentLeaderId);
                leaderChange = (myleaderInCurQV == null || myleaderInCurQV.addr == null ||
                        myleaderInNewQV == null || !myleaderInCurQV.addr.equals(myleaderInNewQV.addr));
                // we don't have a designated leader - need to go into leader
                // election
                reconfigFlagClear();
            }

            if (roleChange || leaderChange) {
                return true;
            }
        }
        return false;

    }

    private void updateRemotePeerMXBeans(Map<Long, QuorumServer> newMembers) {
        Set<Long> existingMembers = new HashSet<Long>(newMembers.keySet());
        existingMembers.retainAll(jmxRemotePeerBean.keySet());
        for (Long id : existingMembers) {
            RemotePeerBean rBean = jmxRemotePeerBean.get(id);
            rBean.setQuorumServer(newMembers.get(id));
        }

        Set<Long> joiningMembers = new HashSet<Long>(newMembers.keySet());
        joiningMembers.removeAll(jmxRemotePeerBean.keySet());
        joiningMembers.remove(getId()); // remove self as it is local bean
        for (Long id : joiningMembers) {
            QuorumServer qs = newMembers.get(id);
            RemotePeerBean rBean = new RemotePeerBean(this, qs);
            try {
                MBeanRegistry.getInstance().register(rBean, jmxQuorumBean);
                jmxRemotePeerBean.put(qs.id, rBean);
            } catch (Exception e) {
                LOG.warn("Failed to register with JMX", e);
            }
        }

        Set<Long> leavingMembers = new HashSet<Long>(jmxRemotePeerBean.keySet());
        leavingMembers.removeAll(newMembers.keySet());
        for (Long id : leavingMembers) {
            RemotePeerBean rBean = jmxRemotePeerBean.remove(id);
            try {
                MBeanRegistry.getInstance().unregister(rBean);
            } catch (Exception e) {
                LOG.warn("Failed to unregister with JMX", e);
            }
        }
    }

    private boolean updateLearnerType(QuorumVerifier newQV) {
        //check if I'm an observer in new config
        if (newQV.getObservingMembers().containsKey(getId())) {
            if (getLearnerType() != LearnerType.OBSERVER) {
                setLearnerType(LearnerType.OBSERVER);
                LOG.info("Becoming an observer");
                reconfigFlagSet();
                return true;
            } else {
                return false;
            }
        } else if (newQV.getVotingMembers().containsKey(getId())) {
            if (getLearnerType() != LearnerType.PARTICIPANT) {
                setLearnerType(LearnerType.PARTICIPANT);
                LOG.info("Becoming a voting participant");
                reconfigFlagSet();
                return true;
            } else {
                return false;
            }
        }
        // I'm not in the view
        if (getLearnerType() != LearnerType.PARTICIPANT) {
            setLearnerType(LearnerType.PARTICIPANT);
            LOG.info("Becoming a non-voting participant");
            reconfigFlagSet();
            return true;
        }
        return false;
    }

    private boolean updateVote(long designatedLeader, long zxid) {
        Vote currentVote = getCurrentVote();
        if (currentVote != null && designatedLeader != currentVote.getId()) {
            setCurrentVote(new Vote(designatedLeader, zxid));
            reconfigFlagSet();
            LOG.warn("Suggested leader: " + designatedLeader);
            return true;
        }
        return false;
    }

    /**
     * Updates leader election info to avoid inconsistencies when
     * a new server tries to join the ensemble.
     *
     * Here is the inconsistency scenario we try to solve by updating the peer 
     * epoch after following leader:
     *
     * Let's say we have an ensemble with 3 servers z1, z2 and z3.
     *
     * 1. z1, z2 were following z3 with peerEpoch to be 0xb8, the new epoch is 
     *    0xb9, aka current accepted epoch on disk.
     * 2. z2 get restarted, which will use 0xb9 as it's peer epoch when loading
     *    the current accept epoch from disk.
     * 3. z2 received notification from z1 and z3, which is following z3 with 
     *    epoch 0xb8, so it started following z3 again with peer epoch 0xb8.
     * 4. before z2 successfully connected to z3, z3 get restarted with new 
     *    epoch 0xb9.
     * 5. z2 will retry around a few round (default 5s) before giving up, 
     *    meanwhile it will report z3 as leader.
     * 6. z1 restarted, and looking with peer epoch 0xb9.
     * 7. z1 voted z3, and z3 was elected as leader again with peer epoch 0xb9.
     * 8. z2 successfully connected to z3 before giving up, but with peer 
     *    epoch 0xb8.
     * 9. z1 get restarted, looking for leader with peer epoch 0xba, but cannot 
     *    join, because z2 is reporting peer epoch 0xb8, while z3 is reporting 
     *    0xb9.
     *
     * By updating the election vote after actually following leader, we can 
     * avoid this kind of stuck happened.
     *
     * Btw, the zxid and electionEpoch could be inconsistent because of the same 
     * reason, it's better to update these as well after syncing with leader, but 
     * that required protocol change which is non trivial. This problem is worked 
     * around by skipping comparing the zxid and electionEpoch when counting for 
     * votes for out of election servers during looking for leader.
     *
     * {@see https://issues.apache.org/jira/browse/ZOOKEEPER-1732}
     */
    protected void updateElectionVote(long newEpoch) {
        Vote currentVote = getCurrentVote();
        if (currentVote != null) {
            setCurrentVote(new Vote(currentVote.getId(),
                    currentVote.getZxid(),
                    currentVote.getElectionEpoch(),
                    newEpoch,
                    currentVote.getState()));
        }
    }

    private void updateThreadName() {
        String plain = cnxnFactory != null ?
                cnxnFactory.getLocalAddress() != null ?
                        formatInetAddr(cnxnFactory.getLocalAddress()) : "disabled" : "disabled";
        String secure = secureCnxnFactory != null ? formatInetAddr(secureCnxnFactory.getLocalAddress()) : "disabled";
        setName(String.format("QuorumPeer[myid=%d](plain=%s)(secure=%s)", getId(), plain, secure));
    }

    /**
     * Sets the time taken for leader election in milliseconds.
     *
     * @param electionTimeTaken time taken for leader election
     */
    void setElectionTimeTaken(long electionTimeTaken) {
        this.electionTimeTaken = electionTimeTaken;
    }

    /**
     * @return the time taken for leader election in milliseconds.
     */
    long getElectionTimeTaken() {
        return electionTimeTaken;
    }

    void setQuorumServerSaslRequired(boolean serverSaslRequired) {
        quorumServerSaslAuthRequired = serverSaslRequired;
        LOG.info("{} set to {}", QuorumAuth.QUORUM_SERVER_SASL_AUTH_REQUIRED,
                serverSaslRequired);
    }

    void setQuorumLearnerSaslRequired(boolean learnerSaslRequired) {
        quorumLearnerSaslAuthRequired = learnerSaslRequired;
        LOG.info("{} set to {}", QuorumAuth.QUORUM_LEARNER_SASL_AUTH_REQUIRED,
                learnerSaslRequired);
    }

    void setQuorumSaslEnabled(boolean enableAuth) {
        quorumSaslEnableAuth = enableAuth;
        if (!quorumSaslEnableAuth) {
            LOG.info("QuorumPeer communication is not secured! (SASL auth disabled)");
        } else {
            LOG.info("{} set to {}",
                    QuorumAuth.QUORUM_SASL_AUTH_ENABLED, enableAuth);
        }
    }

    void setQuorumServicePrincipal(String servicePrincipal) {
        quorumServicePrincipal = servicePrincipal;
        LOG.info("{} set to {}", QuorumAuth.QUORUM_KERBEROS_SERVICE_PRINCIPAL,
                quorumServicePrincipal);
    }

    void setQuorumLearnerLoginContext(String learnerContext) {
        quorumLearnerLoginContext = learnerContext;
        LOG.info("{} set to {}", QuorumAuth.QUORUM_LEARNER_SASL_LOGIN_CONTEXT,
                quorumLearnerLoginContext);
    }

    void setQuorumServerLoginContext(String serverContext) {
        quorumServerLoginContext = serverContext;
        LOG.info("{} set to {}", QuorumAuth.QUORUM_SERVER_SASL_LOGIN_CONTEXT,
                quorumServerLoginContext);
    }

    void setQuorumCnxnThreadsSize(int qCnxnThreadsSize) {
        if (qCnxnThreadsSize > QUORUM_CNXN_THREADS_SIZE_DEFAULT_VALUE) {
            quorumCnxnThreadsSize = qCnxnThreadsSize;
        }
        LOG.info("quorum.cnxn.threads.size set to {}", quorumCnxnThreadsSize);
    }

    boolean isQuorumSaslAuthEnabled() {
        return quorumSaslEnableAuth;
    }

    private boolean isQuorumServerSaslAuthRequired() {
        return quorumServerSaslAuthRequired;
    }

    private boolean isQuorumLearnerSaslAuthRequired() {
        return quorumLearnerSaslAuthRequired;
    }

    public QuorumCnxManager createCnxnManager() {
        return new QuorumCnxManager(this,
                this.getId(),
                this.getView(),
                this.authServer,
                this.authLearner,
                this.tickTime * this.syncLimit,
                this.getQuorumListenOnAllIPs(),
                this.quorumCnxnThreadsSize,
                this.isQuorumSaslAuthEnabled());
    }

    boolean isLeader(long id) {
        Vote vote = getCurrentVote();
        return vote != null && id == vote.getId();
    }
}<|MERGE_RESOLUTION|>--- conflicted
+++ resolved
@@ -858,13 +858,8 @@
     public synchronized void start() {
         if (!getView().containsKey(myid)) { // 判断当前myid是否在配置文件中配置的集群列表中
             throw new RuntimeException("My id " + myid + " not in the peer list");
-<<<<<<< HEAD
          }
         loadDataBase(); // 加载文件数据到内存，读取快照和事务日志后恢复服务器数据库
-=======
-        }
-        loadDataBase(); // 加载文件数据到内存
->>>>>>> 16f83f91
         startServerCnxnFactory(); // 启动Netty服务
         try {
             adminServer.start(); // 启动内嵌jetty服务，默认8080端口，用来查看服务端状态信息
